--- conflicted
+++ resolved
@@ -137,7 +137,9 @@
     loop {
         let prebuffers = if queue_prebuf.is_some() {
             queue.lock().unwrap().entries.remove(0);
-            mem::replace(&mut queue_prebuf, get_queue_prebuf(queue.clone(), &stream_cfgs)).unwrap()
+            mem::replace(&mut queue_prebuf,
+                         get_queue_prebuf(queue.clone(), &stream_cfgs))
+                .unwrap()
         } else {
             mem::replace(&mut random_prebuf, get_random_prebuf(&stream_cfgs))
         };
@@ -147,32 +149,17 @@
         }
 
         loop {
-<<<<<<< HEAD
-            if queue_prebuf.is_none() {
-                queue_prebuf = get_queue_prebuf(queue.clone(), &stream_cfgs);
-            }
-
-            if tokens.iter()
-                .zip(buffers.iter())
-                .all(|(token, buffer)| token.load(Ordering::SeqCst) && buffer.len() == 0) {
-=======
             if prebuffers.iter()
-                         .all(|prebuffer| {
-                             prebuffer.token.load(Ordering::SeqCst) && prebuffer.buffer.len() == 0
-                         }) {
->>>>>>> 2e850533
+                .all(|prebuffer| {
+                    prebuffer.token.load(Ordering::SeqCst) && prebuffer.buffer.len() == 0
+                }) {
                 break;
             } else {
                 if let Ok(msg) = updates.try_recv() {
                     match msg {
                         ApiMessage::Skip => {
-<<<<<<< HEAD
-                            for token in tokens.iter() {
-                                token.store(true, Ordering::SeqCst);
-=======
                             for prebuffer in prebuffers.iter() {
                                 prebuffer.token.store(true, Ordering::SeqCst);
->>>>>>> 2e850533
                             }
                             break;
                         }
@@ -189,7 +176,10 @@
                                 let mut q = queue.lock().unwrap();
                                 q.insert(0, qe);
                             }
-                            let old_prebufs = mem::replace(&mut queue_prebuf, get_queue_prebuf(queue.clone(), &stream_cfgs)).unwrap();
+                            let old_prebufs = mem::replace(&mut queue_prebuf,
+                                                           get_queue_prebuf(queue.clone(),
+                                                                            &stream_cfgs))
+                                .unwrap();
                             for prebuf in old_prebufs {
                                 prebuf.cancel();
                             }
@@ -207,7 +197,10 @@
                             if q.len() > 0 {
                                 q.remove(0);
                                 drop(q);
-                                let old_prebufs = mem::replace(&mut queue_prebuf, get_queue_prebuf(queue.clone(), &stream_cfgs)).unwrap();
+                                let old_prebufs = mem::replace(&mut queue_prebuf,
+                                                               get_queue_prebuf(queue.clone(),
+                                                                                &stream_cfgs))
+                                    .unwrap();
                                 for prebuf in old_prebufs {
                                     prebuf.cancel();
                                 }
